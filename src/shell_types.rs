--- conflicted
+++ resolved
@@ -182,15 +182,11 @@
 
   /// Pipes this pipe to the specified sender.
   pub fn pipe_to_sender(self, mut sender: ShellPipeWriter) -> Result<()> {
-<<<<<<< HEAD
     match &mut sender {
-      ShellPipeWriter::OsPipe(pipe) => self.write_all(pipe),
-      ShellPipeWriter::StdFile(file) => self.write_all(file),
+      ShellPipeWriter::OsPipe(pipe) => self.pipe_to(pipe),
+      ShellPipeWriter::StdFile(file) => self.pipe_to(file),
       ShellPipeWriter::Null => Ok(()),
     }
-=======
-    self.pipe_to(&mut sender.0)
->>>>>>> 6a944b88
   }
 }
 
