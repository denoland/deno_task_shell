// Copyright 2018-2022 the Deno authors. All rights reserved. MIT license.

use std::collections::HashMap;
use std::path::Path;
use std::path::PathBuf;

use anyhow::bail;
use anyhow::Result;
use futures::FutureExt;

use crate::commands::cat_command;
use crate::commands::cd_command;
use crate::commands::cp_command;
use crate::commands::exit_command;
use crate::commands::mkdir_command;
use crate::commands::mv_command;
use crate::commands::pwd_command;
use crate::commands::rm_command;
use crate::commands::sleep_command;
use crate::commands::xargs_collect_args;
use crate::parser::Command;
use crate::parser::CommandInner;
use crate::parser::PipeSequence;
use crate::parser::PipeSequenceOperator;
use crate::parser::Pipeline;
use crate::parser::PipelineInner;
use crate::parser::Redirect;
use crate::parser::RedirectOp;
use crate::parser::Sequence;
use crate::parser::SequentialList;
use crate::parser::SimpleCommand;
use crate::parser::StringOrWord;
use crate::parser::StringPart;
use crate::shell_types::pipe;
use crate::shell_types::EnvChange;
use crate::shell_types::ExecuteResult;
use crate::shell_types::FutureExecuteResult;
use crate::shell_types::ShellPipeReader;
use crate::shell_types::ShellPipeWriter;
use crate::shell_types::ShellState;

pub async fn execute(
  list: SequentialList,
  env_vars: HashMap<String, String>,
  cwd: &Path,
) -> i32 {
  execute_with_pipes(
    list,
    env_vars,
    cwd,
    ShellPipeReader::stdin(),
    ShellPipeWriter::stdout(),
    ShellPipeWriter::stderr(),
  )
  .await
}

pub(crate) async fn execute_with_pipes(
  list: SequentialList,
  env_vars: HashMap<String, String>,
  cwd: &Path,
  stdin: ShellPipeReader,
  stdout: ShellPipeWriter,
  stderr: ShellPipeWriter,
) -> i32 {
  assert!(cwd.is_absolute());
  let state = ShellState::new(env_vars, cwd);

  // spawn a sequential list and pipe its output to the environment
  let result = execute_sequential_list(
    list,
    state,
    stdin,
    stdout,
    stderr,
    AsyncCommandBehavior::Wait,
  )
  .await;

  match result {
    ExecuteResult::Exit(code, _) => code,
    ExecuteResult::Continue(exit_code, _, _) => exit_code,
  }
}

#[derive(Debug, PartialEq)]
enum AsyncCommandBehavior {
  Wait,
  Yield,
}

fn execute_sequential_list(
  list: SequentialList,
  mut state: ShellState,
  stdin: ShellPipeReader,
  stdout: ShellPipeWriter,
  stderr: ShellPipeWriter,
  async_command_behavior: AsyncCommandBehavior,
) -> FutureExecuteResult {
  async move {
    let mut final_exit_code = 0;
    let mut final_changes = Vec::new();
    let mut async_handles = Vec::new();
    for item in list.items {
      if item.is_async {
        let state = state.clone();
        let stdin = stdin.clone();
        let stdout = stdout.clone();
        let stderr = stderr.clone();
        async_handles.push(tokio::task::spawn(async move {
          let result =
            execute_sequence(item.sequence, state, stdin, stdout, stderr).await;
          futures::future::join_all(result.into_handles()).await;
        }));
      } else {
        let result = execute_sequence(
          item.sequence,
          state.clone(),
          stdin.clone(),
          stdout.clone(),
          stderr.clone(),
        )
        .await;
        match result {
          ExecuteResult::Exit(_, _) => return result,
          ExecuteResult::Continue(exit_code, changes, handles) => {
            state.apply_changes(&changes);
            final_changes.extend(changes);
            async_handles.extend(handles);
            // use the final sequential item's exit code
            final_exit_code = exit_code;
          }
        }
      }
    }

    // wait for async commands to complete
    if async_command_behavior == AsyncCommandBehavior::Wait {
      futures::future::join_all(async_handles.drain(..)).await;
    }

    ExecuteResult::Continue(final_exit_code, final_changes, async_handles)
  }
  .boxed()
}

fn execute_sequence(
  sequence: Sequence,
  mut state: ShellState,
  stdin: ShellPipeReader,
  stdout: ShellPipeWriter,
  stderr: ShellPipeWriter,
) -> FutureExecuteResult {
  // requires boxed async because of recursive async
  async move {
    match sequence {
      Sequence::ShellVar(var) => ExecuteResult::Continue(
        0,
        vec![EnvChange::SetShellVar(
          var.name,
          evaluate_string_or_word(var.value, &state, stdin, stderr).await,
        )],
        Vec::new(),
      ),
      Sequence::BooleanList(list) => {
        let mut changes = vec![];
        let first_result = execute_sequence(
          list.current,
          state.clone(),
          stdin.clone(),
          stdout.clone(),
          stderr.clone(),
        )
        .await;
        let (exit_code, mut async_handles) = match first_result {
          ExecuteResult::Exit(_, _) => return first_result,
          ExecuteResult::Continue(exit_code, sub_changes, async_handles) => {
            state.apply_changes(&sub_changes);
            changes.extend(sub_changes);
            (exit_code, async_handles)
          }
        };

        let next = if list.op.moves_next_for_exit_code(exit_code) {
          Some(list.next)
        } else {
          let mut next = list.next;
          loop {
            // boolean lists always move right on the tree
            match next {
              Sequence::BooleanList(list) => {
                if list.op.moves_next_for_exit_code(exit_code) {
                  break Some(list.next);
                }
                next = list.next;
              }
              _ => break None,
            }
          }
        };
        if let Some(next) = next {
          let next_result =
            execute_sequence(next, state, stdin, stdout, stderr).await;
          match next_result {
            ExecuteResult::Exit(code, sub_handles) => {
              async_handles.extend(sub_handles);
              ExecuteResult::Exit(code, async_handles)
            }
            ExecuteResult::Continue(exit_code, sub_changes, sub_handles) => {
              changes.extend(sub_changes);
              async_handles.extend(sub_handles);
              ExecuteResult::Continue(exit_code, changes, async_handles)
            }
          }
        } else {
          ExecuteResult::Continue(exit_code, changes, async_handles)
        }
      }
      Sequence::Pipeline(pipeline) => {
        execute_pipeline(pipeline, state, stdin, stdout, stderr).await
      }
    }
  }
  .boxed()
}

async fn execute_pipeline(
  pipeline: Pipeline,
  state: ShellState,
  stdin: ShellPipeReader,
  stdout: ShellPipeWriter,
  stderr: ShellPipeWriter,
) -> ExecuteResult {
  let result =
    execute_pipeline_inner(pipeline.inner, state, stdin, stdout, stderr).await;
  if pipeline.negated {
    match result {
      ExecuteResult::Exit(code, handles) => ExecuteResult::Exit(code, handles),
      ExecuteResult::Continue(code, changes, handles) => {
        let new_code = if code == 0 { 1 } else { 0 };
        ExecuteResult::Continue(new_code, changes, handles)
      }
    }
  } else {
    result
  }
}

async fn execute_pipeline_inner(
  pipeline: PipelineInner,
  state: ShellState,
  stdin: ShellPipeReader,
  stdout: ShellPipeWriter,
  mut stderr: ShellPipeWriter,
) -> ExecuteResult {
  match pipeline {
    PipelineInner::Command(command) => {
      // We only support redirects that are not in a pipe sequence
      // at the moment, so this is fine to do only here
      let (stdout, stderr) = if let Some(redirect) = &command.redirect {
        let pipe =
          match resolve_redirect_pipe(redirect, &state, &stdin, &mut stderr)
            .await
          {
            Ok(value) => value,
            Err(value) => return value,
          };

        match redirect.maybe_fd {
          Some(2) => (stdout, pipe),
          Some(1) | None => (pipe, stderr),
          Some(_) => {
            let _ = stderr.write_line(
              "only redirecting to stdout (1) and stderr (2) is supported",
            );
            return ExecuteResult::from_exit_code(1);
          }
        }
      } else {
        (stdout, stderr)
      };
      execute_command(command, state, stdin, stdout, stderr).await
    }
    PipelineInner::PipeSequence(pipe_sequence) => {
      execute_pipe_sequence(*pipe_sequence, state, stdin, stdout, stderr).await
    }
  }
}

async fn resolve_redirect_pipe(
  redirect: &Redirect,
  state: &ShellState,
  stdin: &ShellPipeReader,
  stderr: &mut ShellPipeWriter,
) -> Result<ShellPipeWriter, ExecuteResult> {
  let words = evaluate_string_parts(
    redirect.io_file.clone().into_parts(),
    state,
    stdin.clone(),
    stderr.clone(),
  )
  .await;
  // edge case that's not supported
  if words.is_empty() {
    let _ = stderr.write_line("redirect path must be 1 argument, but found 0");
    return Err(ExecuteResult::from_exit_code(1));
  } else if words.len() > 1 {
    let _ = stderr.write_line(&format!(
      concat!(
        "redirect path must be 1 argument, but found {0} ({1}). ",
        "Did you mean to quote it (ex. \"{1}\")?"
      ),
      words.len(),
      words.join(" ")
    ));
    return Err(ExecuteResult::from_exit_code(1));
  }
  let output_path = &words[0];

  // cross platform supress output
  if output_path == "/dev/null" {
    return Ok(ShellPipeWriter::null());
  }

  let output_path = state.cwd().join(output_path);
  let std_file_result = std::fs::OpenOptions::new()
    .write(true)
    .create(true)
    .append(redirect.op == RedirectOp::Append)
    .truncate(redirect.op != RedirectOp::Append)
    .open(&output_path);
  match std_file_result {
    Ok(std_file) => Ok(ShellPipeWriter::from_std(std_file)),
    Err(err) => {
      let _ = stderr.write_line(&format!(
        "error opening file for redirect ({}). {:#}",
        output_path.display(),
        err
      ));
      Err(ExecuteResult::from_exit_code(1))
    }
  }
}

async fn execute_command(
  command: Command,
  state: ShellState,
  stdin: ShellPipeReader,
  stdout: ShellPipeWriter,
  stderr: ShellPipeWriter,
) -> ExecuteResult {
  // todo: handle command.redirect
  match command.inner {
    CommandInner::Simple(command) => {
      execute_simple_command(command, state, stdin, stdout, stderr).await
    }
    CommandInner::Subshell(list) => {
      execute_subshell(list, state, stdin, stdout, stderr).await
    }
  }
}

async fn execute_pipe_sequence(
  pipe_sequence: PipeSequence,
  state: ShellState,
  stdin: ShellPipeReader,
  stdout: ShellPipeWriter,
  stderr: ShellPipeWriter,
) -> ExecuteResult {
  let mut wait_tasks = vec![];
  let mut last_output = Some(stdin);
  let mut next_inner: Option<PipelineInner> = Some(pipe_sequence.into());
  while let Some(sequence) = next_inner.take() {
    let (output_reader, output_writer) = pipe();
    let (stderr, command) = match sequence {
      PipelineInner::PipeSequence(pipe_sequence) => {
        next_inner = Some(pipe_sequence.next);
        (
          match pipe_sequence.op {
            PipeSequenceOperator::Stdout => stderr.clone(),
            PipeSequenceOperator::StdoutStderr => output_writer.clone(),
          },
          pipe_sequence.current,
        )
      }
      PipelineInner::Command(command) => (stderr.clone(), command),
    };
    wait_tasks.push(execute_command(
      command,
      state.clone(),
      last_output.take().unwrap(),
      output_writer.clone(),
      stderr.clone(),
    ));
    last_output = Some(output_reader);
  }
  let output_handle = tokio::task::spawn_blocking(|| {
    last_output.unwrap().pipe_to_sender(stdout).unwrap();
  });
  let mut results = futures::future::join_all(wait_tasks).await;
  output_handle.await.unwrap();
  let last_result = results.pop().unwrap();
  let all_handles = results.into_iter().flat_map(|r| r.into_handles());
  match last_result {
    ExecuteResult::Exit(code, mut handles) => {
      handles.extend(all_handles);
      ExecuteResult::Continue(code, Vec::new(), handles)
    }
    ExecuteResult::Continue(code, _, mut handles) => {
      handles.extend(all_handles);
      ExecuteResult::Continue(code, Vec::new(), handles)
    }
  }
}

async fn execute_subshell(
  list: Box<SequentialList>,
  state: ShellState,
  stdin: ShellPipeReader,
  stdout: ShellPipeWriter,
  stderr: ShellPipeWriter,
) -> ExecuteResult {
  let result = execute_sequential_list(
    *list,
    state.clone(),
    stdin,
    stdout,
    stderr,
    // yield async commands to the parent
    AsyncCommandBehavior::Yield,
  )
  .await;

  // sub shells do not cause an exit
  match result {
    ExecuteResult::Exit(code, handles) => {
      ExecuteResult::Continue(code, Vec::new(), handles)
    }
    ExecuteResult::Continue(_, _, _) => result,
  }
}

async fn execute_simple_command(
  command: SimpleCommand,
  state: ShellState,
  stdin: ShellPipeReader,
  stdout: ShellPipeWriter,
  stderr: ShellPipeWriter,
) -> ExecuteResult {
  let args =
    evaluate_args(command.args, &state, stdin.clone(), stderr.clone()).await;
  let mut state = state.clone();
  for env_var in command.env_vars {
    state.apply_env_var(
      &env_var.name,
      &evaluate_string_or_word(
        env_var.value,
        &state,
        stdin.clone(),
        stderr.clone(),
      )
      .await,
    );
  }
  execute_command_args(args, state, stdin, stdout, stderr).await
}

fn execute_command_args(
  mut args: Vec<String>,
  state: ShellState,
  stdin: ShellPipeReader,
  mut stdout: ShellPipeWriter,
  mut stderr: ShellPipeWriter,
) -> FutureExecuteResult {
  // requires boxing because of recursive async
  async move {
    let command_name = if args.is_empty() {
      String::new()
    } else {
      args.remove(0)
    };
<<<<<<< HEAD
    let mut sub_command = tokio::process::Command::new(&command_path);
    let child = sub_command
      .current_dir(state.cwd())
      .args(&args)
      .env_clear()
      .envs(state.env_vars())
      .stdout(stdout.into_stdio())
      .stdin(stdin.into_stdio())
      .stderr(stderr.clone().into_stdio())
      .spawn();

    let mut child = match child {
      Ok(child) => child,
      Err(err) => {
        stderr
          .write_line(&format!("Error launching '{}': {}", command_name, err))
          .unwrap();
        return ExecuteResult::Continue(1, Vec::new(), Vec::new());
=======
    if let Some(stripped_name) = command_name.strip_prefix('!') {
      let _ = stderr.write_line(
        &format!(concat!(
          "History expansion is not supported:\n",
          "  {}\n",
          "  ~\n\n",
          "Perhaps you meant to add a space after the exclamation point to negate the command?\n",
          "  ! {}",
        ), command_name, stripped_name)
      );
      ExecuteResult::from_exit_code(1)
    } else if command_name == "cd" {
      let cwd = state.cwd().clone();
      cd_command(&cwd, args, stderr)
    } else if command_name == "exit" {
      exit_command(args, stderr)
    } else if command_name == "pwd" {
      pwd_command(state.cwd(), args, stdout, stderr)
    } else if command_name == "echo" {
      let _ = stdout.write_line(&args.join(" "));
      ExecuteResult::from_exit_code(0)
    } else if command_name == "true" {
      // ignores additional arguments
      ExecuteResult::from_exit_code(0)
    } else if command_name == "false" {
      // ignores additional arguments
      ExecuteResult::from_exit_code(1)
    } else if command_name == "cp" {
      let cwd = state.cwd().clone();
      cp_command(&cwd, args, stderr).await
    } else if command_name == "mkdir" {
      let cwd = state.cwd().clone();
      mkdir_command(&cwd, args, stderr).await
    } else if command_name == "cat" {
      let cwd = state.cwd().clone();
      cat_command(&cwd, args, stdin, stdout, stderr)
    } else if command_name == "mv" {
      let cwd = state.cwd().clone();
      mv_command(&cwd, args, stderr).await
    } else if command_name == "rm" {
      let cwd = state.cwd().clone();
      rm_command(&cwd, args, stderr).await
    } else if command_name == "sleep" {
      sleep_command(args, stderr).await
    } else if command_name == "xargs" {
      match xargs_collect_args(args, stdin.clone()) {
        Ok(args) => {
          execute_command_args(args, state, stdin, stdout, stderr).await
        }
        Err(err) => {
          let _ = stderr.write_line(&format!("xargs: {}", err));
          ExecuteResult::from_exit_code(1)
        }
>>>>>>> 6a944b88
      }
    } else if command_name == "export" {
      evaluate_export_command(args)
    } else {
      let command_path = match resolve_command_path(&command_name, &state, || {
        Ok(std::env::current_exe()?)
      })
      {
        Ok(command_path) => command_path,
        Err(err) => {
          stderr.write_line(&err.to_string()).unwrap();
          return ExecuteResult::Continue(1, Vec::new(), Vec::new());
        }
      };

      let mut sub_command = tokio::process::Command::new(&command_path);
      let child = sub_command
        .current_dir(state.cwd())
        .args(&args)
        .env_clear()
        .envs(state.env_vars())
        .stdout(stdout.into_raw())
        .stdin(stdin.into_raw())
        .stderr(stderr.clone().into_raw())
        .spawn();

      let mut child = match child {
        Ok(child) => child,
        Err(err) => {
          stderr
            .write_line(&format!("Error launching '{}': {}", command_name, err))
            .unwrap();
          return ExecuteResult::Continue(1, Vec::new(), Vec::new());
        }
      };

      // avoid deadlock since this is holding onto the pipes
      drop(sub_command);

      match child.wait().await {
        Ok(status) => ExecuteResult::Continue(
          status.code().unwrap_or(1),
          Vec::new(),
          Vec::new(),
        ),
        Err(err) => {
          stderr.write_line(&format!("{}", err)).unwrap();
          ExecuteResult::Continue(1, Vec::new(), Vec::new())
        }
      }
    }
  }.boxed()
}

fn evaluate_export_command(args: Vec<String>) -> ExecuteResult {
  let mut changes = Vec::new();
  for arg in args {
    // ignore if it doesn't contain an equals
    if let Some(equals_index) = arg.find('=') {
      let arg_name = &arg[..equals_index];
      let arg_value = &arg[equals_index + 1..];
      changes.push(EnvChange::SetEnvVar(
        arg_name.to_string(),
        arg_value.to_string(),
      ));
    }
  }
  ExecuteResult::Continue(0, changes, Vec::new())
}

fn resolve_command_path(
  command_name: &str,
  state: &ShellState,
  current_exe: impl FnOnce() -> Result<PathBuf>,
) -> Result<PathBuf> {
  if command_name.is_empty() {
    bail!("command name was empty");
  }

  // Special handling to use the current executable for deno.
  // This is to ensure deno tasks that use deno work in environments
  // that don't have deno on the path and to ensure it use the current
  // version of deno being executed rather than the one on the path,
  // which has caused some confusion.
  if command_name == "deno" {
    if let Ok(exe_path) = current_exe() {
      // this condition exists to make the tests pass because it's not
      // using the deno as the current executable
      let file_stem = exe_path.file_stem().map(|s| s.to_string_lossy());
      if file_stem.map(|s| s.to_string()) == Some("deno".to_string()) {
        return Ok(exe_path);
      }
    }
  }

  // check for absolute
  if PathBuf::from(command_name).is_absolute() {
    return Ok(PathBuf::from(command_name));
  }

  // then relative
  if command_name.contains('/')
    || (cfg!(windows) && command_name.contains('\\'))
  {
    return Ok(state.cwd().join(&command_name));
  }

  // now search based on the current environment state
  let mut search_dirs = vec![state.cwd().clone()];
  if let Some(path) = state.get_var("PATH") {
    for folder in path.split(if cfg!(windows) { ';' } else { ':' }) {
      search_dirs.push(PathBuf::from(folder));
    }
  }
  let path_exts = if cfg!(windows) {
    let uc_command_name = command_name.to_uppercase();
    let path_ext = state
      .get_var("PATHEXT")
      .map(|s| s.as_str())
      .unwrap_or(".EXE;.CMD;.BAT;.COM");
    let command_exts = path_ext
      .split(';')
      .map(|s| s.trim().to_uppercase())
      .filter(|s| !s.is_empty())
      .collect::<Vec<_>>();
    if command_exts.is_empty()
      || command_exts
        .iter()
        .any(|ext| uc_command_name.ends_with(ext))
    {
      None // use the command name as-is
    } else {
      Some(command_exts)
    }
  } else {
    None
  };

  for search_dir in search_dirs {
    let paths = if let Some(path_exts) = &path_exts {
      let mut paths = Vec::new();
      for path_ext in path_exts {
        paths.push(search_dir.join(format!("{}{}", command_name, path_ext)))
      }
      paths
    } else {
      vec![search_dir.join(command_name)]
    };
    for path in paths {
      // don't use tokio::fs::metadata here as it was never returning
      // in some circumstances for some reason
      if let Ok(metadata) = std::fs::metadata(&path) {
        if metadata.is_file() {
          return Ok(path);
        }
      }
    }
  }

  bail!("{}: command not found", command_name)
}

async fn evaluate_args(
  args: Vec<StringOrWord>,
  state: &ShellState,
  stdin: ShellPipeReader,
  stderr: ShellPipeWriter,
) -> Vec<String> {
  let mut result = Vec::new();
  for arg in args {
    match arg {
      StringOrWord::Word(parts) => {
        // todo(dsherret): maybe we should have this work like sh and I believe
        // reparse then continually re-evaluate until there's only strings left.
        let text =
          evaluate_string_parts(parts, state, stdin.clone(), stderr.clone())
            .await;
        result.extend(text);
      }
      StringOrWord::String(parts) => {
        result.push(
          evaluate_string_parts(parts, state, stdin.clone(), stderr.clone())
            .await
            .join(" "),
        );
      }
    }
  }
  result
}

async fn evaluate_string_or_word(
  string_or_word: StringOrWord,
  state: &ShellState,
  stdin: ShellPipeReader,
  stderr: ShellPipeWriter,
) -> String {
  evaluate_string_parts(string_or_word.into_parts(), state, stdin, stderr)
    .await
    .join(" ")
}

async fn evaluate_string_parts(
  parts: Vec<StringPart>,
  state: &ShellState,
  stdin: ShellPipeReader,
  stderr: ShellPipeWriter,
) -> Vec<String> {
  let mut result = Vec::new();
  let mut current_text = String::new();
  for part in parts {
    let evaluation_result_text = match part {
      StringPart::Text(text) => {
        current_text.push_str(&text);
        None
      }
      StringPart::Variable(name) => state.get_var(&name).map(|v| v.to_string()),
      StringPart::Command(list) => Some(
        evaluate_command_substitution(
          list,
          state,
          stdin.clone(),
          stderr.clone(),
        )
        .await,
      ),
    };

    // This text needs to be turned into a vector of strings.
    // For now we do a very basic string split on whitespace, but in the future
    // we should continue to improve this functionality.
    if let Some(text) = evaluation_result_text {
      let mut parts = text
        .split(' ')
        .map(|p| p.trim())
        .filter(|p| !p.is_empty())
        .collect::<Vec<_>>();

      if !parts.is_empty() {
        // append the first part to the current text
        let first_part = parts.remove(0);
        current_text.push_str(first_part);

        // store the current text
        result.push(current_text);

        // store all the parts
        result.extend(parts.into_iter().map(|p| p.to_string()));

        // use the last part as the current text so it maybe
        // gets appended to in the future
        current_text = result.pop().unwrap();
      }
    }
  }
  if !current_text.is_empty() {
    result.push(current_text);
  }
  result
}

async fn evaluate_command_substitution(
  list: SequentialList,
  state: &ShellState,
  stdin: ShellPipeReader,
  stderr: ShellPipeWriter,
) -> String {
  let text = execute_with_stdout_as_text(|shell_stdout_writer| {
    execute_sequential_list(
      list,
      state.clone(),
      stdin,
      shell_stdout_writer,
      stderr,
      AsyncCommandBehavior::Wait,
    )
  })
  .await;

  // Remove the trailing newline and then replace inner newlines with a space
  // This seems to be what sh does, but I'm not entirely sure:
  //
  // > echo $(echo 1 && echo -e "\n2\n")
  // 1 2
  text
    .strip_suffix("\r\n")
    .or_else(|| text.strip_suffix('\n'))
    .unwrap_or(&text)
    .replace("\r\n", " ")
    .replace('\n', " ")
}

async fn execute_with_stdout_as_text(
  execute: impl FnOnce(ShellPipeWriter) -> FutureExecuteResult,
) -> String {
  let (shell_stdout_reader, shell_stdout_writer) = pipe();
  let spawned_output = execute(shell_stdout_writer);
  let output_handle = tokio::task::spawn_blocking(move || {
    let mut final_data = Vec::new();
    shell_stdout_reader.pipe_to(&mut final_data).unwrap();
    final_data
  });
  let _ = spawned_output.await;
  let data = output_handle.await.unwrap();
  String::from_utf8_lossy(&data).to_string()
}

#[cfg(test)]
mod test {
  use super::*;

  #[test]
  fn should_resolve_current_exe_path_for_deno() {
    let state =
      ShellState::new(Default::default(), &std::env::current_dir().unwrap());
    let path =
      resolve_command_path("deno", &state, || Ok(PathBuf::from("/bin/deno")))
        .unwrap();
    assert_eq!(path, PathBuf::from("/bin/deno"));

    let path = resolve_command_path("deno", &state, || {
      Ok(PathBuf::from("/bin/deno.exe"))
    })
    .unwrap();
    assert_eq!(path, PathBuf::from("/bin/deno.exe"));
  }
}<|MERGE_RESOLUTION|>--- conflicted
+++ resolved
@@ -479,26 +479,6 @@
     } else {
       args.remove(0)
     };
-<<<<<<< HEAD
-    let mut sub_command = tokio::process::Command::new(&command_path);
-    let child = sub_command
-      .current_dir(state.cwd())
-      .args(&args)
-      .env_clear()
-      .envs(state.env_vars())
-      .stdout(stdout.into_stdio())
-      .stdin(stdin.into_stdio())
-      .stderr(stderr.clone().into_stdio())
-      .spawn();
-
-    let mut child = match child {
-      Ok(child) => child,
-      Err(err) => {
-        stderr
-          .write_line(&format!("Error launching '{}': {}", command_name, err))
-          .unwrap();
-        return ExecuteResult::Continue(1, Vec::new(), Vec::new());
-=======
     if let Some(stripped_name) = command_name.strip_prefix('!') {
       let _ = stderr.write_line(
         &format!(concat!(
@@ -552,7 +532,6 @@
           let _ = stderr.write_line(&format!("xargs: {}", err));
           ExecuteResult::from_exit_code(1)
         }
->>>>>>> 6a944b88
       }
     } else if command_name == "export" {
       evaluate_export_command(args)
@@ -574,9 +553,9 @@
         .args(&args)
         .env_clear()
         .envs(state.env_vars())
-        .stdout(stdout.into_raw())
-        .stdin(stdin.into_raw())
-        .stderr(stderr.clone().into_raw())
+        .stdout(stdout.into_stdio())
+        .stdin(stdin.into_stdio())
+        .stderr(stderr.clone().into_stdio())
         .spawn();
 
       let mut child = match child {
