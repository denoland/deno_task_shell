--- conflicted
+++ resolved
@@ -4,13 +4,10 @@
 #![deny(clippy::print_stdout)]
 #![deny(clippy::unused_async)]
 
-<<<<<<< HEAD
 mod child_process_tracker;
 mod combinators;
 mod commands;
 mod fs_util;
-=======
->>>>>>> b350c470
 pub mod parser;
 
 #[cfg(feature = "shell")]
